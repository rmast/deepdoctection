# -*- coding: utf-8 -*-
# File: setup.py

# Copyright 2021 Dr. Janis Meyer. All rights reserved.
#
# Licensed under the Apache License, Version 2.0 (the "License");
# you may not use this file except in compliance with the License.
# You may obtain a copy of the License at
#
#     http://www.apache.org/licenses/LICENSE-2.0
#
# Unless required by applicable law or agreed to in writing, software
# distributed under the License is distributed on an "AS IS" BASIS,
# WITHOUT WARRANTIES OR CONDITIONS OF ANY KIND, either express or implied.
# See the License for the specific language governing permissions and
# limitations under the License.

import os
import re
import sys
from copy import deepcopy

from setuptools import find_packages, setup

ROOT = os.path.realpath(os.path.join(os.path.dirname(__file__)))

with open(os.path.join(ROOT, "README.md"), "rb") as f:
    long_description = f.read().decode("utf-8")


def get_version():
    init_path = os.path.join(ROOT, "deepdoctection", "__init__.py")
    init_py = open(init_path, "r").readlines()
    version_line = [l.strip() for l in init_py if l.startswith("__version__")][0]
    version = version_line.split("=")[-1].strip().strip("'\"")
    return version


sys.path.insert(0, ROOT)

# Taken from https://github.com/huggingface/transformers/blob/master/setup.py. Will list all dependencies, even those
# that need to be installed separately
_DEPS = [
    # the minimum requirements to run pipelines without considering DL models specific dependencies
    "catalogue==2.0.7",
    "importlib-metadata>=4.11.2",
    "huggingface_hub>=0.4.0",
    "jsonlines==3.0.0",
    "mock==4.0.3",
    "networkx>=2.7.1",
    "numpy>=1.21",
    "opencv-python==4.5.4.60",
    "packaging>=20.0",
    "pypdf2>=1.27.5,<2.10.1",
    "python-prctl",
    "pyyaml==6.0",
    "types-PyYAML",
    "types-termcolor==1.1.3",
    "types-tabulate",
    "types-tqdm",
<<<<<<< HEAD
    "dataflow @ git+https://github.com/tensorpack/dataflow.git",
=======
    "pyzmq>=16",
>>>>>>> fcc8757a
    # additional requirements to run eval and datasets (again without considering DL models)
    "lxml",
    "lxml-stubs",
    "pycocotools>=2.0.2",
    "distance",
    "apted",
    # Tensorflow related dependencies
    "protobuf==3.20.1",
    "tensorpack",
    # PyTorch related dependencies
    "transformers",
    # bug free commit of detectron2
    "detectron2 @ git+https://github.com/facebookresearch/detectron2.git",
    # other third party related dependencies (services or DL libraries). Must be installed by users
    "boto3",
    "pdfplumber",
    "tensorflow-addons>=0.13.0",
    "python-doctr",
    "fasttext",
    # dev dependencies
    "click==8.0.4",  # because this does not break black
    "black==22.3.0",
    "isort",
    "pylint==2.13.4",
    "mypy==0.942",
    # docs
    "sphinx",
    "sphinx_rtd_theme",
    "recommonmark",
    # test
    "pytest",
    "pytest-cov",
]

# lookup table with items like:
#
# pycocotools: "pycocotools>=2.0.2"
# tensorpack: "tensorpack"
deps = {b: a for a, b in (re.findall(r"^(([^!=<>]+)(?:[!=<>].*)?$)", x)[0] for x in _DEPS)}


def deps_list(*pkgs: str):
    return [deps[pkg] for pkg in pkgs]


# pyp-pi dependencies without considering DL models specific dependencies
dist_deps = deps_list(
    "catalogue",
    "importlib-metadata",
    "huggingface_hub",
    "jsonlines",
    "mock",
    "networkx",
    "numpy",
    "opencv-python",
    "packaging",
    "pypdf2",
    "pyyaml",
    "pyzmq",
    "types-PyYAML",
    "types-termcolor",
    "types-tabulate",
    "types-tqdm",
)

# if sys.platform == "linux":
#    dist_deps.extend(deps_list("python-prctl"))

# source dependencies with dataflow
source_deps = dist_deps

# full dependencies for using evaluations and all datasets
additional_deps = deps_list("lxml", "lxml-stubs", "pycocotools", "distance", "apted")

# remaining dependencies to use all models
remaining_deps = deps_list("boto3", "pdfplumber", "tensorflow-addons", "python-doctr", "fasttext")

full_deps = dist_deps + additional_deps
source_full_deps = source_deps + additional_deps
source_all_deps = source_deps + additional_deps + remaining_deps

# Tensorflow dependencies
additional_tf_deps = deps_list("tensorpack", "protobuf")

source_tf_deps = source_deps + additional_tf_deps
full_tf_deps = full_deps + additional_tf_deps
source_full_tf_deps = source_full_deps + additional_tf_deps
source_all_tf_deps = source_all_deps + additional_tf_deps

# PyTorch dependencies
additional_pt_deps = deps_list("transformers")
source_additional_pt_deps = additional_pt_deps + deps_list(
    "detectron2 @ git+https://github.com/facebookresearch/detectron2.git"
)
# it does not make sense to define a non-full pt dependency, because everything is already available
full_pt_deps = full_deps + additional_pt_deps
source_full_pt_deps = source_full_deps + source_additional_pt_deps
source_all_pt_deps = source_all_deps + source_additional_pt_deps

# dependencies for rtd. Only needed to create requirements.txt
docs_deps = deps_list(
    "tensorpack",
    "boto3",
    "transformers",
    "pdfplumber",
    "lxml",
    "lxml-stubs",
    "pycocotools",
)

if "python-prctl" in docs_deps:
    docs_deps.remove("python-prctl")

# dependencies for HF Spaces - basically removing detectron2, because we install it differently
hf_spaces_deps = deepcopy(source_full_deps) + deepcopy(additional_pt_deps)
if "python-prctl" in hf_spaces_deps:
    hf_spaces_deps.remove("python-prctl")

# test dependencies
test_deps = deps_list("pytest", "pytest-cov")

# dev dependencies
dev_deps = deps_list("click", "black", "isort", "pylint", "mypy")

# TODO: add function that lists correct not pre-installed third party libs in package, such that requirement errors
#  can be printed with correct version dependencies.
# when uploading to pypi first comment all source extra dependencies so that there are no dependencies to dataflow

EXTRA_DEPS = {
    "tf": additional_tf_deps,
    "source-tf": source_tf_deps,
    "full-tf": full_tf_deps,
    "source-full-tf": source_full_tf_deps,
    "source-all-tf": source_all_tf_deps,
    "pt": full_pt_deps,
    "source-pt": source_full_pt_deps,
    "source-all-pt": source_all_pt_deps,
    "docs": docs_deps,
    "dev": dev_deps,
    "test": test_deps,
    "hf": hf_spaces_deps,
}

setup(
    name="deepdoctection",
    version=get_version(),
    author="Dr. Janis Meyer",
    url="https://github.com/deepdoctection/deepdoctection",
    license="Apache License 2.0",
    description="Repository for Document AI",
    long_description=long_description,
    long_description_content_type="text/markdown",
    install_requires=dist_deps,
    extras_require=EXTRA_DEPS,
    packages=find_packages(),
    package_data={
        "deepdoctection.configs": ["*.yaml"],
        "deepdoctection.datasets.instances.xsl": ["*.xsl"],
        "deepdoctection": ["py.typed"],
    },
    include_package_data=True,
    classifiers=[
        "Development Status :: 4 - Beta",
        "License :: OSI Approved :: Apache Software License",
        "Natural Language :: English",
        "Operating System :: POSIX :: Linux",
        "Programming Language :: Python :: 3.8",
        "Topic :: Scientific/Engineering :: Artificial Intelligence",
    ],
    python_requires=">=3.8",
)<|MERGE_RESOLUTION|>--- conflicted
+++ resolved
@@ -58,11 +58,6 @@
     "types-termcolor==1.1.3",
     "types-tabulate",
     "types-tqdm",
-<<<<<<< HEAD
-    "dataflow @ git+https://github.com/tensorpack/dataflow.git",
-=======
-    "pyzmq>=16",
->>>>>>> fcc8757a
     # additional requirements to run eval and datasets (again without considering DL models)
     "lxml",
     "lxml-stubs",
